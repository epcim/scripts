--- conflicted
+++ resolved
@@ -665,12 +665,7 @@
 } on error {} {die "unable to read file $path" 1}
 
 # Search for the atom
-<<<<<<< HEAD
-set iline [lsearch -all -regexp $file "^[string escape $atom]\\s"]
-=======
-set iline [lsearch -all -regexp $file "^[reEscape $atom]\\s"]
-set iline [lsearch -all -regexp $file "^[reEscape $atom][expr {$hasflags ? "\\s" : "\$"}]"]
->>>>>>> 0235bcc9
+set iline [lsearch -all -regexp $file "^[string escape $atom][expr {$hasflags ? "\\s" : "\$"}]"]
 # Search for the atom's category block
 set block [lsearch -all -inline -regexp $file "^${constraint_rx}?[string escape [dict get $atomdict basecat]]\[/-\]?"]
 # Extract the alignments used in this block
