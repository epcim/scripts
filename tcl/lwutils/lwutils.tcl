#############################################################################
#   lwutils - Laomai Weng's Tcl Utilities                                   #
#                                                                           #
# Author: laomaiweng <laomaiweng AT minster DOT io>                         #
#                                                                           #
# Useful Tcl utilities.                                                     #
#                                                                           #
# History:                                                                  #
<<<<<<< HEAD
# * v1.3    add [unoctalize] and [compareVersions]                          #
=======
# * v1.6    add [string sequence]                                           #
# * v1.5    update [dict assign] to handle nested dicts                     #
# * v1.4    add [foreachelse]                                               #
# * v1.3    add [dict assign]                                               #
>>>>>>> 0235bcc9
# * v1.2    add [file dereference]                                          #
#           rename into 'lwutils'                                           #
#           replace [scriptName] with [info script]                         #
# * v1.1    add [info pcexists] and [string is]                             #
# * v1.0    initial version                                                 #
#############################################################################

<<<<<<< HEAD
package provide lwutils 1.3
=======
package provide lwutils 1.6.0
>>>>>>> 0235bcc9


# Package dependencies
package require cmdline


# Define the lwutils namespace and export its procedures
namespace eval lwutils {
    namespace export *
}


#############################################################################
#############################################################################
#
# Procedures
#
#############################################################################
#############################################################################

#############################################################################
# Print an error message and bail out.
#
# Arguments:
#   message     error message
#   code        return code (default: 1)
#   prefix      optional prefix to the error message (default: "Error: ")
#
# Globals: NONE
#
# Variables: NONE
#
# Return: NONE
#############################################################################
proc ::lwutils::die {message {code 1} {prefix "Error: "}} {
    # Print the message
    puts stderr ${prefix}${message}
    # Exit with the given return code
    exit $code
}

#############################################################################
# Extend a Tcl ensemble with a command/proc.
#
# Arguments:
#   ensemble    name of the ensemble
#   subcommand  name of the new subcommand
#   proc        fully qualified name of the associated procedure
#
# Globals: NONE
#
# Variables: NONE
#
# Return: NONE
#############################################################################
proc ::lwutils::ensembleExtend {ensemble subcommand proc} {
    set map [namespace ensemble configure $ensemble -map]
    dict set map $subcommand $proc
    namespace ensemble configure $ensemble -map $map
}

#############################################################################
# Remove indices from a list.
#
# Arguments:
#   list        list to remove indices from
#   indices     indices to remove from the list
#
# Globals: NONE
#
# Variables: NONE
#
# Return:
#   list with indices removed
#############################################################################
proc ::lwutils::lremove {list indices} {
    # Sort the indices in decreasing order (so that indices get removed from
    # the end of the list first and don't impact removal of other indices)
    set indices [lsort -integer -decreasing -unique $indices]
    # Remove the indices
    foreach i $indices {
        set list [lreplace $list $i $i]
    }
    # Return the list
    return $list
}

#############################################################################
# Trim leading 0s from a string representing an integer to prevent it from
# being parsed as an octal number.
#
# Arguments:
#   int     string representing a base-10 integer
#
# Globals: NONE
#
# Variables: NONE
#
# Return:
#   string representing a base-10 integer, leading 0s trimmed
#############################################################################
proc ::lwutils::unoctalize {int} {
    if {$int ne ""} {
        set int10 [string trimleft $int 0]
        if {$int10 eq ""} {
            set int10 0
        }
        if {[string is entier -strict $int10]} {
            return $int10
        }
    }
    return $int
}

#############################################################################
# Returns -1, 0, or 1, depending on whether v1 is less than, equal to, or
# greater than v2.
#
# Arguments:
#   v1      version number
#   v2      version number
#
# Globals: NONE
#
# Variables: NONE
#
# Return:
#   -1, 0, or 1 depending on the result of the comparison
#############################################################################
proc ::lwutils::compareVersions {v1 v2} {
    # First, just check whether the version strings are the same
    if {$v1 eq $v2} {
        # Don't even bother checking further
        return 0
    }

    # Parse the version strings (that's a Gentoo PMS version string)
    # TODO: support more version string formats
    set version_rx {^(?:v?([0-9]+(?:\.[0-9]+)*)([a-z])?(?:_(alpha|beta|pre|rc|p)([0-9]*))?)$}
    if {![regexp -- $version_rx $v1 -> v1_patchlevel v1_letter v1_stage v1_stage#]} {
        return -code error "invalid version string: $v1"
    }
    if {![regexp -- $version_rx $v2 -> v2_patchlevel v2_letter v2_stage v2_stage#]} {
        return -code error "invalid version string: $v2"
    }

    # Compare the patchlevels
    foreach p1 [split $v1_patchlevel .] p2 [split $v2_patchlevel .] {
        set p1 [unoctalize $p1]
        set p2 [unoctalize $p2]
        if {$p1 ne $p2} {
            return [expr {($p1 > $p2) ? 1 : -1}]
        }
    }
    # Compare the letters
    if {$v1_letter ne $v2_letter} {
        return [expr {($v1_letter > $v2_letter) ? 1 : -1}]
    }
    # Compare the stages
    set stages [list alpha beta pre rc "" p]
    if {$v1_stage ne $v2_stage} {
        set s1 [lsearch -exact $stages $v1_stage]
        set s2 [lsearch -exact $stages $v2_stage]
        return [expr {($s1 > $s2) ? 1 : -1}]
    }
    # Compare the stage numbers
    set s1 [unoctalize ${v1_stage#}]
    set s2 [unoctalize ${v2_stage#}]
    if {$s1 ne $s2} {
        return [expr {($s1 > $s2) ? 1 : -1}]
    }

    # Done comparing: they're the same
    return 0
}

#############################################################################
# Escape a string for use in a regexp pattern.
#
# Arguments:
#   str     string to escape
#
# Globals: NONE
#
# Variables: NONE
#
# Return:
#   escaped string that can safely be used as a fixed string in a regexp
#############################################################################
proc ::lwutils::stringEscape {str} {
    return [regsub -all {\W} $str {\\&}]
}

# Extend the string ensemble with [string escape]
::lwutils::ensembleExtend string escape ::lwutils::stringEscape

#############################################################################
# Pad a string up to a given target length.
# A minimum number of characters can be appended regardless of the current
# string length.
#
# Arguments:
#   string      string value to pad
#   length      length to pad up to
#   char        padding character (default: " ")
#   atleast     minimum length of padding (default: 0)
#
# Globals: NONE
#
# Variables: NONE
#
# Return:
#   padded string
#############################################################################
proc ::lwutils::stringPad {string length {char " "} {atleast 0}} {
    # Pad the string with the given character
    append string [string repeat $char $atleast] [string repeat $char [expr {$length-[string length $string]-$atleast}]]
    # Return the padded string
    return $string
}

# Extend the string ensemble with [string pad]
::lwutils::ensembleExtend string pad ::lwutils::stringPad

#############################################################################
# Custom ::tcl::string::is subcommand to the string ensemble.
#
# Arguments:
#   args    "class string" for the class check
#
# Globals: NONE
#
# Variables: NONE
#
# Return:
#   result of the class check
#############################################################################
proc ::lwutils::stringIs {args} {
    # Custom class check (doesn't handle standard ::tcl::string::is options)
    lassign $args class string
    switch -- $class {
        dict {
            # Check whether the string parses correctly as a dict
            return [expr {![catch {dict size $string}]}]
        }
    }
    # Default class check
    return [::tcl::string::is {*}$args]
}

# Replace the string ensemble's [string is]
::lwutils::ensembleExtend string is ::lwutils::stringIs

#############################################################################
# Custom ::tcl::info::script subcommand to the info ensemble.
#
# Options:
#   -bare       return the script name without leading path nor trailing .tcl
#
# Arguments:
#   filename    new script name (optional)
#
# Globals: NONE
#
# Variables: NONE
#
# Return:
#   currently evaluated script name
#############################################################################
proc ::lwutils::infoScript {args} {
    # Parse the arguments
    set usage "info script ?options? ?filename?"
    set options {
        {bare       "strip leading path and trailing .tcl"}
    }
    array set params [::cmdline::getoptions args $options "$usage\noptions:"]
    if {[llength $args] > 1} {
        return -code error "wrong # args: should be \"$usage\""
    }

    # Query mode: use the current script name
    if {[llength $args] eq 0} {
        set filename [::tcl::info::script]
    # Update mode: use the provided script name
    } else {
        lassign $args filename
    }

    # Process the script name
    if {$params(bare)} {
        # Strip the path
        set filename [file tail $filename]
        # Strip any trailing .tcl extension
        if {[file extension $filename] eq ".tcl"} {
            set filename [file rootname $filename]
        }
    }

    # Query mode: return the script name
    if {[llength $args] eq 0} {
        return $filename
    # Update mode: update the script name
    } else {
        ::tcl::info::script $filename
    }
}

# Replace the info ensemble's [info script]
::lwutils::ensembleExtend info script ::lwutils::infoScript

#############################################################################
# Returns whether a string is an existing procedure or command name,
# in the caller's namespace.
#
# Options:
#   -proc       test for existence of a proc only
#   -command    test for existence of a command only
#
# Arguments:
#   name    procedure or command name to test for existence
#
# Globals: NONE
#
# Variables: NONE
#
# Return:
#   boolean indicating whether the procedure or command exists
#############################################################################
proc ::lwutils::infoPCExists {args} {
    # Parse the arguments
    set usage "info pcexists ?options? name"
    set options {
        {proc       "test for existence of a proc only"}
        {command    "test for existence of a command only"}
    }
    array set params [::cmdline::getoptions args $options "$usage\noptions:"]
    if {[llength $args] ne 1} {
        return -code error "wrong # args: should be \"$usage\""
    }
    lassign $args name
    set testall [expr {!($params(proc) || $params(command))}]

    # Test for existence
    set exists 0
    if {$params(proc) || $testall} {
        set exists [expr {$exists || [uplevel 1 expr "{\[info procs $name\] ne \"\"}"]}]
    }
    if {$params(command) || $testall} {
        set exists [expr {$exists || [uplevel 1 expr "{\[info commands $name\] ne \"\"}"]}]
    }

    # Return the result
    return $exists
}

# Extend the info ensemble with [info pcexists]
::lwutils::ensembleExtend info pcexists ::lwutils::infoPCExists

#############################################################################
# Dereference the last component in a file name until an actual file is reached.
#
# Arguments:
#   name        file name to dereference
#
# Globals: NONE
#
# Variables: NONE
#
# Return:
#   dereferenced file name
#############################################################################
proc ::lwutils::fileDereference {args} {
    # Parse the arguments
    set usage "file dereference name"
    if {[llength $args] ne 1} {
        return -code error "wrong # args: should be \"$usage\""
    }
    lassign $args name

    # While the file name is a link
    while {[file type $name] eq "link"} {
        # Read the link target
        set link [file readlink $name]
        # If the link target is relative, prepend the file dirname
        if {[file pathtype $link] eq "relative"} {
            set name [file join [file dirname $name] $link]
        } else {
            set name $link
        }
    }

    # Return the fully dereferenced name
    return $name
}

# Extend the file ensemble with [file dereference]
::lwutils::ensembleExtend file dereference ::lwutils::fileDereference

#############################################################################
# Assign the value of multiple key paths in a dictionary.
#
# NB: This proc uses key paths: a list of keys, for nested dicts.
#     This means that even when accessing the first level of the dict, the
#     given key path arguments must be lists, otherwise single keys that look
#     like lists will cause an attempt at reaching a nested dict.
#     E.g.:
#       $ set d [dict create a A [list b c] "B C"]
#       > a A {b c} {B C}
#
#       $ dict assign $d [list a] va [list [list b c]] vbc
#       # OK: triggers [dict get $d [list b c]]
#
#       $ dict assign $d a va [list b c] vbc
#       > key "b" not known in dictionary
#       # KO: triggers [dict get $d b c]
#       #     works for 'a' though
#
# Arguments:
#   dict        dictionary value to assign values from
#   keyPath     dictionary key path to the value to get (each item is the
#               list goes one nested dict deeper: 
#   variable    variable name in which to store the value for the key
#
# Globals: NONE
#
# Variables: NONE
#
# Return: NONE
#############################################################################
proc ::lwutils::dictAssign {dict args} {
    # Parse the arguments
    set usage "dict assign dictionaryValue keyPath variable ?keyPath variable ...?"
    if {([llength $args] < 2) || (([llength $args] % 2) ne 0)} {
        return -code error "wrong # args: should be \"$usage\""
    }

    # Loop over the (key,variable) pairs
    foreach {keypath variable} $args {
        # Assign the dict's value for the key to the given caller variable
        upvar $variable v
        set v [dict get $dict {*}$keypath]
    }
}

# Extend the dict ensemble with [dict assign]
::lwutils::ensembleExtend dict assign ::lwutils::dictAssign

#############################################################################
# Foreach loop with an else body executed when the list is empty.
# With multiple lists, the else body is executed iff all are empty.
#
# Arguments:
#   varList     list of variable names to assign consecutive elements of the
#               following list to
#   list        list to iterate over
#   body        body to execute for each list element
#   else body   body to execute if all lists to iterate over are empty
#
# Globals: NONE
#
# Variables: NONE
#
# Return: NONE
#############################################################################
proc ::lwutils::foreachelse {args} {
    # Parse the arguments
    set usage "foreach varList list ?varList list ...? body else body"
    if {([llength $args] < 5) || (([llength $args] % 2) ne 1) || ([lindex $args end-1] ne "else")} {
        return -code error "wrong # args: should be \"$usage\""
    }
    set pairs [lrange $args 0 end-3]
    set body [lindex $args end-2]
    set elsebody [lindex $args end]

    # Test for emptiness
    set empty 1
    foreach {v l} $pairs {
        if {[llength $l]} {
            # Found a non-empty list: bail out
            set empty 0
            break
        }
    }

    # Either run the loop or its else body
    if {$empty} {
        uplevel 1 $elsebody
    } else {
        uplevel 1 [list foreach {*}$pairs $body]
    }
}

#############################################################################
# Generate a sequence of characters, using the given first and last
# characters.
#
# Arguments:
#   first       first character in the sequence
#   last        last character in the sequence
#   incr        character increment (default: 1)
#
# Globals: NONE
#
# Variables: NONE
#
# Return:
#   list of characters
#############################################################################
proc ::lwutils::stringSequence {first last {incr 1}} {
    # Test for invalid increment
    if {$incr eq 0} {
        return -code error "null increment"
    }

    # Get the first and last characters as integers
    scan ${first}${last} %c%c ifirst ilast

    # Loop from first to last character
    set sequence {}
    set loop [expr {$incr > 0 ? {$i <= $ilast} : {$i >= $ilast}}]
    for {set i $ifirst} $loop {incr i $incr} {
        lappend sequence [format %c $i]
    }

    # Return the result
    return $sequence
}

# Extend the info ensemble with [string sequence]
::lwutils::ensembleExtend string sequence ::lwutils::stringSequence


################################ End of file ################################<|MERGE_RESOLUTION|>--- conflicted
+++ resolved
@@ -6,14 +6,11 @@
 # Useful Tcl utilities.                                                     #
 #                                                                           #
 # History:                                                                  #
-<<<<<<< HEAD
-# * v1.3    add [unoctalize] and [compareVersions]                          #
-=======
+# * v1.7    add [unoctalize] and [compareVersions]                          #
 # * v1.6    add [string sequence]                                           #
 # * v1.5    update [dict assign] to handle nested dicts                     #
 # * v1.4    add [foreachelse]                                               #
 # * v1.3    add [dict assign]                                               #
->>>>>>> 0235bcc9
 # * v1.2    add [file dereference]                                          #
 #           rename into 'lwutils'                                           #
 #           replace [scriptName] with [info script]                         #
@@ -21,11 +18,7 @@
 # * v1.0    initial version                                                 #
 #############################################################################
 
-<<<<<<< HEAD
-package provide lwutils 1.3
-=======
-package provide lwutils 1.6.0
->>>>>>> 0235bcc9
+package provide lwutils 1.7.0
 
 
 # Package dependencies
