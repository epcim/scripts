#############################################################################
#   qutils - Q Tcl Utilities                                                #
#                                                                           #
# Author: quentin <quentin AT minster DOT io>                               #
#                                                                           #
# Useful Tcl utilities.                                                     #
#                                                                           #
# History:                                                                  #
# * v1.1    add [info pcexists] and [string is]                             #
# * v1.0    initial version                                                 #
#############################################################################

<<<<<<< HEAD
package provide qutils 1.1
=======
package provide qutils 1.1.1


# Package dependencies
package require cmdline
>>>>>>> e0347fbb


# Define the qutils namespace and export its procedures
namespace eval qutils {
    namespace export *
}


#############################################################################
#############################################################################
#
# Procedures
#
#############################################################################
#############################################################################

#############################################################################
# Get the script name.
#
# Arguments: NONE
#
# Globals: NONE
#
# Variables: NONE
#
# Return:
#   script basename (no leading path, no trailing .tcl)
#############################################################################
proc ::qutils::scriptName {} {
    # Strip the path
    set base [file tail $::argv0]
    # Strip any trailing .tcl extension
    if {[file extension $base] eq ".tcl"} {
        set base [file rootname $base]
    }
    # Return the resulting basename
    return $base
}

#############################################################################
# Print an error message and bail out.
#
# Arguments:
#   message     error message
#   code        return code (default: 1)
#   prefix      optional prefix to the error message (default: "Error: ")
#
# Globals: NONE
#
# Variables: NONE
#
# Return: NONE
#############################################################################
proc ::qutils::die {message {code 1} {prefix "Error: "}} {
    # Print the message
    puts stderr ${prefix}${message}
    # Exit with the given return code
    exit $code
}

#############################################################################
# Remove indices from a list.
#
# Arguments:
#   list        list to remove indices from
#   indices     indices to remove from the list
#
# Globals: NONE
#
# Variables: NONE
#
# Return:
#   list with indices removed
#############################################################################
proc ::qutils::lremove {list indices} {
    # Sort the indices in decreasing order (so that indices get removed from
    # the end of the list first and don't impact removal of other indices)
    set indices [lsort -integer -decreasing -unique $indices]
    # Remove the indices
    foreach i $indices {
        set list [lreplace $list $i $i]
    }
    # Return the list
    return $list
}

#############################################################################
# Trim leading 0s from a string representing an integer to prevent it from
# being parsed as an octal number.
#
# Arguments:
#   int     string representing a base-10 integer
#
# Globals: NONE
#
# Variables: NONE
#
# Return:
#   string representing a base-10 integer, leading 0s trimmed
#############################################################################
proc ::qutils::unoctalize {int} {
    if {$int ne ""} {
        set int10 [string trimleft $int 0]
        if {$int10 eq ""} {
            set int10 0
        }
        if {[string is entier -strict $int10]} {
            return $int10
        }
    }
    return $int
}

#############################################################################
# Returns -1, 0, or 1, depending on whether v1 is less than, equal to, or
# greater than v2.
#
# Arguments:
#   v1      version number
#   v2      version number
#
# Globals: NONE
#
# Variables: NONE
#
# Return:
#   -1, 0, or 1 depending on the result of the comparison
#############################################################################
proc ::qutils::compareVersions {v1 v2} {
    # First, just check whether the version strings are the same
    if {$v1 eq $v2} {
        # Don't even bother checking further
        return 0
    }

    # Parse the version strings (that's a Gentoo PMS version string)
    # TODO: support more version string formats
    set version_rx {^(?:v?([0-9]+(?:\.[0-9]+)*)([a-z])?(?:_(alpha|beta|pre|rc|p)([0-9]*))?)$}
    if {![regexp -- $version_rx $v1 -> v1_patchlevel v1_letter v1_stage v1_stage#]} {
        return -code error "invalid version string: $v1"
    }
    if {![regexp -- $version_rx $v2 -> v2_patchlevel v2_letter v2_stage v2_stage#]} {
        return -code error "invalid version string: $v2"
    }

    # Compare the patchlevels
    foreach p1 [split $v1_patchlevel .] p2 [split $v2_patchlevel .] {
        set p1 [unoctalize $p1]
        set p2 [unoctalize $p2]
        if {$p1 ne $p2} {
            return [expr {($p1 > $p2) ? 1 : -1}]
        }
    }
    # Compare the letters
    if {$v1_letter ne $v2_letter} {
        return [expr {($v1_letter > $v2_letter) ? 1 : -1}]
    }
    # Compare the stages
    set stages [list alpha beta pre rc "" p]
    if {$v1_stage ne $v2_stage} {
        set s1 [lsearch -exact $stages $v1_stage]
        set s2 [lsearch -exact $stages $v2_stage]
        return [expr {($s1 > $s2) ? 1 : -1}]
    }
    # Compare the stage numbers
    set s1 [unoctalize ${v1_stage#}]
    set s2 [unoctalize ${v2_stage#}]
    if {$s1 ne $s2} {
        return [expr {($s1 > $s2) ? 1 : -1}]
    }

    # Done comparing: they're the same
    return 0
}

#############################################################################
# Extend a Tcl ensemble with a command/proc.
#
# Arguments:
#   ensemble    name of the ensemble
#   subcommand  name of the new subcommand
#   proc        fully qualified name of the associated procedure
#
# Globals: NONE
#
# Variables: NONE
#
# Return: NONE
#############################################################################
proc ::qutils::ensembleExtend {ensemble subcommand proc} {
    set map [namespace ensemble configure $ensemble -map]
    dict set map $subcommand $proc
    namespace ensemble configure $ensemble -map $map
}

#############################################################################
# Escape a string for use in a regexp pattern.
#
# Arguments:
#   str     string to escape
#
# Globals: NONE
#
# Variables: NONE
#
# Return:
#   escaped string that can safely be used as a fixed string in a regexp
#############################################################################
proc ::qutils::stringEscape {str} {
    return [regsub -all {\W} $str {\\&}]
}

# Extend the string ensemble with [string escape]
::qutils::ensembleExtend string escape ::qutils::stringEscape

#############################################################################
# Pad a string up to a given target length.
# A minimum number of characters can be appended regardless of the current
# string length.
#
# Arguments:
#   string      string value to pad
#   length      length to pad up to
#   char        padding character (default: " ")
#   atleast     minimum length of padding (default: 0)
#
# Globals: NONE
#
# Variables: NONE
#
# Return:
#   padded string
#############################################################################
proc ::qutils::stringPad {string length {char " "} {atleast 0}} {
    # Pad the string with the given character
    append string [string repeat $char $atleast] [string repeat $char [expr {$length-[string length $string]-$atleast}]]
    # Return the padded string
    return $string
}

# Extend the string ensemble with [string pad]
::qutils::ensembleExtend string pad ::qutils::stringPad

#############################################################################
# Custom ::tcl::string::is subcommand to the string ensemble.
#
# Arguments:
#   args    "class string" for the class check
#
# Globals: NONE
#
# Variables: NONE
#
# Return:
#   result of the class check
#############################################################################
proc ::qutils::stringIs {args} {
    # Custom class check (doesn't handle standard ::tcl::string::is options)
    lassign $args class string
    switch -- $class {
        dict {
            # Check whether the string parses correctly as a dict
            return [expr {![catch {dict size $string}]}]
        }
    }
    # Default class check
    return [::tcl::string::is {*}$args]
}

# Replace the string ensemble's [string is]
::qutils::ensembleExtend string is ::qutils::stringIs

#############################################################################
# Returns whether a string is an existing procedure or command name,
# in the caller's namespace.
#
# Options:
#   -proc       test for existence of a proc only
#   -command    test for existence of a command only
#
# Arguments:
#   name    procedure or command name to test for existence
#
# Globals: NONE
#
# Variables: NONE
#
# Return:
#   boolean indicating whether the procedure or command exists
#############################################################################
proc ::qutils::infoPCExists {args} {
    # Parse the arguments
    set usage "info pcexists ?options? name"
    set options {
        {proc       "test for existence of a proc only"}
        {command    "test for existence of a command only"}
    }
    array set params [::cmdline::getoptions args $options "$usage\noptions:"]
    if {[llength $args] ne 1} {
        return -code error "wrong number of arguments: should be \"$usage\""
    }
    lassign $args name
    set testall [expr {!($params(proc) || $params(command))}]

    # Test for existence
    set exists 0
    if {$params(proc) || $testall} {
        set exists [expr {$exists || [uplevel 1 expr "{\[info procs $name\] ne \"\"}"]}]
    }
    if {$params(command) || $testall} {
        set exists [expr {$exists || [uplevel 1 expr "{\[info commands $name\] ne \"\"}"]}]
    }

    # Return the result
    return $exists
}

# Extend the info ensemble with [info pcexists]
::qutils::ensembleExtend info pcexists ::qutils::infoPCExists


################################## End of file #################################<|MERGE_RESOLUTION|>--- conflicted
+++ resolved
@@ -6,19 +6,16 @@
 # Useful Tcl utilities.                                                     #
 #                                                                           #
 # History:                                                                  #
+# * v1.2    add [unoctalize] and [compareVersions]                          #
 # * v1.1    add [info pcexists] and [string is]                             #
 # * v1.0    initial version                                                 #
 #############################################################################
 
-<<<<<<< HEAD
-package provide qutils 1.1
-=======
-package provide qutils 1.1.1
+package provide qutils 1.2
 
 
 # Package dependencies
 package require cmdline
->>>>>>> e0347fbb
 
 
 # Define the qutils namespace and export its procedures
